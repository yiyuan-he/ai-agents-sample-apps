# Setup

## Prerequisites

Before you begin, ensure that Transaction Search is enabled on your AWS Account.

https://docs.aws.amazon.com/AmazonCloudWatch/latest/monitoring/Enable-Lambda-TransactionSearch.html

Include the following permissions in Genesis application IAM role/user or directly attach CloudWatchAgentServerPolicy policy.
```
"Statement" : [
    {
      "Sid" : "CWACloudWatchServerPermissions",
      "Effect" : "Allow",
      "Action" : [
        "cloudwatch:PutMetricData",
        "ec2:DescribeVolumes",
        "ec2:DescribeTags",
        "logs:PutLogEvents",
        "logs:PutRetentionPolicy",
        "logs:DescribeLogStreams",
        "logs:DescribeLogGroups",
        "logs:CreateLogStream",
        "logs:CreateLogGroup",
        "xray:PutTraceSegments",
        "xray:PutTelemetryRecords",
        "xray:GetSamplingRules",
        "xray:GetSamplingTargets",
        "xray:GetSamplingStatisticSummaries"
      ],
      "Resource" : "*"
    }
```
Set your AWS credentials with IAM role/user:
```
export AWS_ACCESS_KEY_ID=<AWS_ACCESS_KEY_ID>
export AWS_SECRET_ACCESS_KEY=<AWS_SECRET_ACCESS_KEY>
export AWS_REGION=<AWS_REGION>
```

## Genesis ADOT SDK Enablement
**Note:** These steps have already been done for you in this directory. You can skip to the "Build and Run the Application" section.

1. Add ADOT SDK as a dependency for observability. Such as the example below, 
```
# requirements.txt
...
rest of dependencies
...
aws-opentelemetry-distro
```
ADOT SDK has been added in requirement.txt [here](https://github.com/yiyuan-he/ai-agents-sample-apps/blob/main/genesis-poc/requirements.txt#L41). 

2. Update your `Dockerfile` with the `opentelemetry-instrument` prefix command:
```
FROM python:3.12-slim

WORKDIR /app

# ...rest of Dockerfile

CMD ["opentelemetry-instrument",  "python", "chat_api_server.py"] # change this line
```

## Build and Run the Application

Build docker image:
```
docker build -t genesis-poc .
```

Run application in docker image:
```
<<<<<<< HEAD
docker run \
         -e "AWS_ACCESS_KEY_ID=$AWS_ACCESS_KEY_ID" \
         -e "AWS_SECRET_ACCESS_KEY=$AWS_SECRET_ACCESS_KEY" \
         -e "AWS_REGION=$AWS_REGION" \
         -e "OTEL_METRICS_EXPORTER=awsemf" \
         -e "OTEL_TRACES_EXPORTER=otlp" \
         -e "OTEL_LOGS_EXPORTER=otlp" \
         -e "OTEL_PYTHON_DISTRO=aws_distro" \
         -e "OTEL_PYTHON_CONFIGURATOR=aws_configurator" \
         -e "OTEL_EXPORTER_OTLP_PROTOCOL=http/protobuf" \
         -e "OTEL_RESOURCE_ATTRIBUTES=service.name=ticketing-agent" \
         -e "OTEL_PYTHON_LOGGING_AUTO_INSTRUMENTATION_ENABLED=true" \
         -e "OTEL_INSTRUMENTATION_GENAI_CAPTURE_MESSAGE_CONTENT=true" \
         -e "OTEL_AWS_APPLICATION_SIGNALS_ENABLED=false" \
         -e "OTEL_EXPORTER_OTLP_TRACES_ENDPOINT=https://xray.us-east-1.amazonaws.com/v1/traces" \
         -e "OTEL_EXPORTER_OTLP_LOGS_ENDPOINT=https://logs.us-east-1.amazonaws.com/v1/logs" \
         -e "OTEL_EXPORTER_OTLP_LOGS_HEADERS=x-aws-log-group=test/genesis,x-aws-log-stream=default,x-aws-metric-namespace=genesis" \
         -e "OTEL_PYTHON_DISABLED_INSTRUMENTATIONS=http,sqlalchemy,psycopg2,pymysql,sqlite3,aiopg,asyncpg,mysql_connector,botocore,boto3,urllib3,requests,starlette" \
         -e "AGENT_OBSERVABILITY_ENABLED=true" \
         genesis-poc
=======
λ  docker run -p 8000:8000 \
       -e "AWS_ACCESS_KEY_ID=$AWS_ACCESS_KEY_ID" \
       -e "AWS_SECRET_ACCESS_KEY=$AWS_SECRET_ACCESS_KEY" \
       -e "AWS_REGION=$AWS_REGION" \
       -e "OTEL_METRICS_EXPORTER=awsemf" \
       -e "OTEL_TRACES_EXPORTER=otlp" \
       -e "OTEL_LOGS_EXPORTER=otlp" \
       -e "OTEL_PYTHON_DISTRO=aws_distro" \
       -e "OTEL_PYTHON_CONFIGURATOR=aws_configurator" \
       -e "OTEL_EXPORTER_OTLP_PROTOCOL=http/protobuf" \
       -e "OTEL_RESOURCE_ATTRIBUTES=service.name=ticketing-agent" \
       -e "OTEL_PYTHON_LOGGING_AUTO_INSTRUMENTATION_ENABLED=true" \
       -e "OTEL_INSTRUMENTATION_GENAI_CAPTURE_MESSAGE_CONTENT=true" \
       -e "OTEL_AWS_APPLICATION_SIGNALS_ENABLED=false" \
       -e "OTEL_EXPORTER_OTLP_TRACES_ENDPOINT=https://xray.us-east-1.amazonaws.com/v1/traces" \
       -e "OTEL_EXPORTER_OTLP_LOGS_ENDPOINT=https://logs.us-east-1.amazonaws.com/v1/logs" \
       -e "OTEL_EXPORTER_OTLP_LOGS_HEADERS=x-aws-log-group=test/genesis,x-aws-log-stream=default,x-aws-metric-namespace=genesis" \
       -e "OTEL_PYTHON_DISABLED_INSTRUMENTATIONS=http,sqlalchemy,psycopg2,pymysql,sqlite3,aiopg,asyncpg,mysql_connector,botocore,boto3,urllib3,requests,starlette" \
       -e "AGENT_OBSERVABILITY_ENABLED=true" \
       genesis-poc
```

From another terminal run:
```
λ  curl -X POST http://localhost:8000/chat \
           -H "Content-Type: application/json" \
           -d '{"message": "Hi there, what time is my flight?"}'
>>>>>>> 1b789c53
```

**Important:** Make sure the `log-group` and `log-stream` specified already exists in your account since we do utilize `CreateLogGroup` or `CreateLogStream` permissions yet.

## Viewing Spans in CloudWatch

After the application is finished running, you can view the generated spans in CloudWatch by following these steps:

1. Open the AWS CloudWatch console

2. Navigate to the "Log groups" section in the left sidebar.
3. Select the `aws/spans` log group to view your trace data.
4. Select the configured log group to view your logs and metrics data i.e. `test/genesis`.

<img width="2543" alt="Screenshot 2025-04-17 at 11 47 15 AM" src="https://github.com/user-attachments/assets/b5560a47-4f2f-44a5-8ac7-e91c61ccd3e7" />

You can use CloudWatch Logs Insights to query and analyze these spans for monitoring and troubleshooting purposes.<|MERGE_RESOLUTION|>--- conflicted
+++ resolved
@@ -71,29 +71,7 @@
 
 Run application in docker image:
 ```
-<<<<<<< HEAD
-docker run \
-         -e "AWS_ACCESS_KEY_ID=$AWS_ACCESS_KEY_ID" \
-         -e "AWS_SECRET_ACCESS_KEY=$AWS_SECRET_ACCESS_KEY" \
-         -e "AWS_REGION=$AWS_REGION" \
-         -e "OTEL_METRICS_EXPORTER=awsemf" \
-         -e "OTEL_TRACES_EXPORTER=otlp" \
-         -e "OTEL_LOGS_EXPORTER=otlp" \
-         -e "OTEL_PYTHON_DISTRO=aws_distro" \
-         -e "OTEL_PYTHON_CONFIGURATOR=aws_configurator" \
-         -e "OTEL_EXPORTER_OTLP_PROTOCOL=http/protobuf" \
-         -e "OTEL_RESOURCE_ATTRIBUTES=service.name=ticketing-agent" \
-         -e "OTEL_PYTHON_LOGGING_AUTO_INSTRUMENTATION_ENABLED=true" \
-         -e "OTEL_INSTRUMENTATION_GENAI_CAPTURE_MESSAGE_CONTENT=true" \
-         -e "OTEL_AWS_APPLICATION_SIGNALS_ENABLED=false" \
-         -e "OTEL_EXPORTER_OTLP_TRACES_ENDPOINT=https://xray.us-east-1.amazonaws.com/v1/traces" \
-         -e "OTEL_EXPORTER_OTLP_LOGS_ENDPOINT=https://logs.us-east-1.amazonaws.com/v1/logs" \
-         -e "OTEL_EXPORTER_OTLP_LOGS_HEADERS=x-aws-log-group=test/genesis,x-aws-log-stream=default,x-aws-metric-namespace=genesis" \
-         -e "OTEL_PYTHON_DISABLED_INSTRUMENTATIONS=http,sqlalchemy,psycopg2,pymysql,sqlite3,aiopg,asyncpg,mysql_connector,botocore,boto3,urllib3,requests,starlette" \
-         -e "AGENT_OBSERVABILITY_ENABLED=true" \
-         genesis-poc
-=======
-λ  docker run -p 8000:8000 \
+docker run -p 8000:8000 \
        -e "AWS_ACCESS_KEY_ID=$AWS_ACCESS_KEY_ID" \
        -e "AWS_SECRET_ACCESS_KEY=$AWS_SECRET_ACCESS_KEY" \
        -e "AWS_REGION=$AWS_REGION" \
@@ -120,7 +98,6 @@
 λ  curl -X POST http://localhost:8000/chat \
            -H "Content-Type: application/json" \
            -d '{"message": "Hi there, what time is my flight?"}'
->>>>>>> 1b789c53
 ```
 
 **Important:** Make sure the `log-group` and `log-stream` specified already exists in your account since we do utilize `CreateLogGroup` or `CreateLogStream` permissions yet.
